package sdk

import "time"

/*
   Copyright 2016 Alexander I.Grafov <grafov@gmail.com>
   Copyright 2016-2019 The Grafana SDK authors

   Licensed under the Apache License, Version 2.0 (the "License");
   you may not use this file except in compliance with the License.
   You may obtain a copy of the License at

	   http://www.apache.org/licenses/LICENSE-2.0

   Unless required by applicable law or agreed to in writing, software
   distributed under the License is distributed on an "AS IS" BASIS,
   WITHOUT WARRANTIES OR CONDITIONS OF ANY KIND, either express or implied.
   See the License for the specific language governing permissions and
   limitations under the License.

   ॐ तारे तुत्तारे तुरे स्व
*/

type User struct {
	ID             uint      `json:"id"`
	Login          string    `json:"login"`
	Name           string    `json:"name"`
	Email          string    `json:"email"`
	OrgID          uint      `json:"orgId"`
	Theme          string    `json:"theme"`
	Password       string    `json:"password"`
	IsDisabled     bool      `json:"isDisabled"`
	AuthLabels     []string  `json:"authLabels"`
	IsGrafanaAdmin bool      `json:"isGrafanaAdmin"`
	IsExternal     bool      `json:"isExternal"`
	IsAdmin        bool      `json:"isAdmin"` //Different value used for Search Endpoint
	LastSeenAt     time.Time `json:"lastSeenAt,omitempty"`
	LastSeenAtAge  string    `json:"lastSeenAtAge,omitempty"`
}

type UserRole struct {
	LoginOrEmail string `json:"loginOrEmail"`
	Role         string `json:"role"`
}

type UserPermissions struct {
	IsGrafanaAdmin bool `json:"isGrafanaAdmin"`
}

type PageUsers struct {
	TotalCount int    `json:"totalCount"`
	Users      []User `json:"users"`
	Page       int    `json:"page"`
	PerPage    int    `json:"perPage"`
}
<<<<<<< HEAD
type UserOrg struct {
	OrgId uint   `json:"orgId"`
	Name  string `json:"name"`
	Role  string `json:"role"`
=======

type UserPassword struct {
	Password string `json:"password"`
>>>>>>> 65621213
}<|MERGE_RESOLUTION|>--- conflicted
+++ resolved
@@ -53,14 +53,11 @@
 	Page       int    `json:"page"`
 	PerPage    int    `json:"perPage"`
 }
-<<<<<<< HEAD
 type UserOrg struct {
 	OrgId uint   `json:"orgId"`
 	Name  string `json:"name"`
 	Role  string `json:"role"`
-=======
-
+}
 type UserPassword struct {
 	Password string `json:"password"`
->>>>>>> 65621213
 }